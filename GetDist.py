#!/usr/bin/env python

from __future__ import absolute_import
from __future__ import print_function
import os
import subprocess
import getdist
import io
from getdist import MCSamples, chains, IniFile


def runScript(fname):
    subprocess.Popen(['python', fname])


def doError(msg):
    if __name__ == '__main__':
        import sys

        print(msg)
        sys.exit()
    raise ValueError(msg)


def main(args):
    no_plots = False
    chain_root = args.chain_root
    if args.ini_file is None and chain_root is None:
        doError('Must give either a .ini file of parameters or a chain file root name. Run "GetDist.py -h" for help.')
    if not '.ini' in args.ini_file and chain_root is None:
        # use default settings acting on chain_root, no plots
        chain_root = args.ini_file
        args.ini_file = getdist.default_getdist_settings
        no_plots = True
    if not os.path.isfile(args.ini_file):
        doError('Parameter file does not exist: ' + args.ini_file)
    if chain_root and chain_root.endswith('.txt'):
        chain_root = chain_root[:-4]

    # Input parameters
    ini = IniFile(args.ini_file)

    # File root
    if chain_root is not None:
        in_root = chain_root
    else:
        in_root = ini.params['file_root']
    if not in_root:
        doError('Chain Root file name not given ')
    rootname = os.path.basename(in_root)

    if args.ignore_rows is not None:
        ignorerows = args.ignore_rows
    else:
        ignorerows = ini.float('ignore_rows', 0.0)

    samples_are_chains = ini.bool('samples_are_chains', True)

    # Create instance of MCSamples
    mc = MCSamples(in_root, files_are_chains=samples_are_chains)

    mc.initParameters(ini)

    if ini.bool('adjust_priors', False) or ini.bool('map_params', False):
        doError(
            'To adjust priors or define new parameters, use a separate python script; see the python getdist docs for examples')

    plot_ext = ini.string('plot_ext', 'py')
    finish_run_command = ini.string('finish_run_command', '')

    no_plots = ini.bool('no_plots', no_plots)
    plots_only = ini.bool('plots_only', False)
    no_tests = plots_only or ini.bool('no_tests', False)

    thin_factor = ini.int('thin_factor', 0)
    thin_cool = ini.float('thin_cool', 1.0)

    make_single_samples = ini.bool('make_single_samples', False)
    single_thin = ini.int('single_thin', 1)
    cool = ini.float('cool', 1.0)

    chain_exclude = ini.int_list('exclude_chain')

    shade_meanlikes = ini.bool('shade_meanlikes', False)
    plot_meanlikes = ini.bool('plot_meanlikes', False)

    dumpNDbins = ini.bool('dump_ND_bins', False)

    out_dir = ini.string('out_dir', './')
    if out_dir:
        if not os.path.isdir(out_dir):
            os.mkdir(out_dir)
        print('producing files in directory ', out_dir)
    mc.out_dir = out_dir

    out_root = ini.string('out_root', '')
    if out_root:
        rootname = out_root
        print('producing files with with root ', out_root)
    mc.rootname = rootname

    rootdirname = os.path.join(out_dir, rootname)
    mc.rootdirname = rootdirname

    if 'do_minimal_1d_intervals' in ini.params:
        doError('do_minimal_1d_intervals no longer used; set credible_interval_threshold instead')

    line = ini.string('PCA_params', '')
    if line.lower() == 'all':
        PCA_params = mc.paramNames.list()
    else:
        PCA_params = line.split()
    PCA_num = ini.int('PCA_num', len(PCA_params))
    if PCA_num != 0:
        if PCA_num < 2:
            doError('Can only do PCA for 2 or more parameters')
        PCA_func = ini.string('PCA_func', '')
        # Characters representing functional mapping
        if PCA_func == '':
            PCA_func = ['N'] * PCA_num  # No mapping
        PCA_NormParam = ini.string('PCA_normparam', '') or None

    make_scatter_samples = ini.bool('make_scatter_samples', False)

    # ==============================================================================

    first_chain = ini.int('first_chain', 0)
    last_chain = ini.int('chain_num', -1)
    # -1 means keep reading until one not found

    # Chain files
    chain_files = chains.chainFiles(in_root, first_chain=first_chain, last_chain=last_chain,
                                    chain_exclude=chain_exclude)

    mc.loadChains(in_root, chain_files)

    mc.removeBurnFraction(ignorerows)
    mc.deleteFixedParams()
    mc.makeSingle()

    def filterParList(namestring, num=None):
        if not namestring.strip():
            pars = mc.paramNames.list()
        else:
            pars = []
            for name in namestring.split():
                if '?' in name or '*' in name:
                    pars += mc.paramNames.getMatches(name, strings=True)
                elif mc.paramNames.parWithName(name):
                    pars.append(name)
        if num is not None and len(pars) != num:
<<<<<<< HEAD
            #raise Exception('%iD plot has not wrong number of parameters: %s' % (num, pars))
            pars = None
            print('Parameter not found, ignoring!')
=======
            raise Exception('%iD plot has missing parameter or wrong number of parameters: %s' % (num, pars))
>>>>>>> ff8c5f6d
        return pars


    if cool != 1:
        print('Cooling chains by ', cool)
        mc.cool(cool)

    mc.updateBaseStatistics()

    if not no_tests:
        mc.getConvergeTests(mc.converge_test_limit, writeDataToFile=True, feedback=True)

    mc.writeCovMatrix()
    mc.writeCorrelationMatrix()

    # Output thinned data if requested
    # Must do this with unsorted output
    if thin_factor != 0:
        thin_ix = mc.thin_indices(thin_factor)
        filename = rootdirname + '_thin.txt'
        mc.writeThinData(filename, thin_ix, thin_cool)

    print(mc.getNumSampleSummaryText().strip())
    if mc.likeStats: print(mc.likeStats.likeSummary().strip())

    if PCA_num > 0 and not plots_only:
        mc.PCA(PCA_params, PCA_func, PCA_NormParam, writeDataToFile=True)

    if not no_plots or dumpNDbins:
        # set plot_data_dir before we generate the 1D densities below
        plot_data_dir = ini.string('plot_data_dir', default='', allowEmpty=True)
        if plot_data_dir and not os.path.isdir(plot_data_dir):
            os.mkdir(plot_data_dir)
    else:
        plot_data_dir = None
    mc.plot_data_dir = plot_data_dir

    # Do 1D bins
    mc._setDensitiesandMarge1D(writeDataToFile=not no_plots and plot_data_dir, meanlikes=plot_meanlikes)

    if not no_plots:
        # Output files for 1D plots
        print('Calculating plot data...')

        plotparams = []
        line = ini.string('plot_params', '')
        if line not in ['', '0']:
            plotparams = filterParList(line)

        line = ini.string('plot_2D_param', '').strip()
        plot_2D_param = None
        if line and line != '0':
            plot_2D_param = line

        cust2DPlots = []
        if not plot_2D_param:
            # Use custom array of specific plots
            num_cust2D_plots = ini.int('plot_2D_num', 0)
            for i in range(1, num_cust2D_plots + 1):
                line = ini.string('plot' + str(i))
                pars = filterParList(line, 2)
                if pars is not None:
                    cust2DPlots.append(pars)
                else:
                    num_cust2D_plots -= 1

                
        triangle_params = []
        triangle_plot = ini.bool('triangle_plot', False)
        if triangle_plot:
            line = ini.string('triangle_params', '')
            triangle_params = filterParList(line)
            triangle_num = len(triangle_params)
            triangle_plot = triangle_num > 1

        num_3D_plots = ini.int('num_3D_plots', 0)
        plot_3D = []
        for ix in range(1, num_3D_plots + 1):
            line = ini.string('3D_plot' + str(ix))
            pars = filterParList(line, 3)
            if pars is not None:
                plot_3D.append(pars)
            else:
                num_3D_plots -= 1
            
      
        # Produce file of weight-1 samples if requested
        if (num_3D_plots and not make_single_samples or make_scatter_samples) and not no_plots:
            make_single_samples = True
            single_thin = max(1, int(round(mc.norm / mc.max_mult)) // mc.max_scatter_points)

        if plot_data_dir:
            if make_single_samples:
                filename = os.path.join(plot_data_dir, rootname.strip() + '_single.txt')
                mc.makeSingleSamples(filename, single_thin)

            # Write paramNames file
            mc.getParamNames().saveAsText(os.path.join(plot_data_dir, rootname + '.paramnames'))
            mc.getBounds().saveToFile(os.path.join(plot_data_dir, rootname + '.bounds'))

        make_plots = ini.bool('make_plots', False)

        done2D = {}

        filename = rootdirname + '.' + plot_ext
        mc.writeScriptPlots1D(filename, plotparams)
        if make_plots: runScript(filename)

        # Do 2D bins
        if plot_2D_param == 'corr':
            # In this case output the most correlated variable combinations
            print('...doing 2D plots for most correlated variables')
            cust2DPlots = mc.getCorrelatedVariable2DPlots()
            plot_2D_param = None
        elif plot_2D_param:
            mc.paramNames.parWithName(plot_2D_param, error=True)  # just check

        if cust2DPlots or plot_2D_param:
            print('...producing 2D plots')
            filename = rootdirname + '_2D.' + plot_ext
            done2D = mc.writeScriptPlots2D(filename, plot_2D_param, cust2DPlots,
                                           writeDataToFile=plot_data_dir, shade_meanlikes=shade_meanlikes)
            if make_plots: runScript(filename)

        if triangle_plot:
            # Add the off-diagonal 2D plots
            print('...producing triangle plot')
            filename = rootdirname + '_tri.' + plot_ext
            mc.writeScriptPlotsTri(filename, triangle_params)
            for i, p2 in enumerate(triangle_params):
                for p1 in triangle_params[i + 1:]:
                    if not done2D.get((p1, p2)) and plot_data_dir:
                        mc.get2DDensityGridData(p1, p2, writeDataToFile=True, meanlikes=shade_meanlikes)
            if make_plots: runScript(filename)

        # Do 3D plots (i.e. 2D scatter plots with coloured points)
        if num_3D_plots:
            print('...producing ', num_3D_plots, '2D colored scatter plots')
            filename = rootdirname + '_3D.' + plot_ext
            mc.writeScriptPlots3D(filename, plot_3D)
            if make_plots: runScript(filename)

    if not plots_only:
        # Write out stats marginalized
        mc.getMargeStats().saveAsText(rootdirname + '.margestats')

        # Limits from global likelihood
        if mc.loglikes is not None: mc.getLikeStats().saveAsText(rootdirname + '.likestats')


    if dumpNDbins:
        num_bins_ND = ini.int('num_bins_ND', 10)
        line = ini.string('ND_params','')
        
        if line not in ["",'0']:
            ND_params = filterParList(line)
            print(ND_params)

            ND_dim=len(ND_params)
            print(ND_dim)
           
            mc.getRawNDDensityGridData(ND_params, writeDataToFile=True,
                                       meanlikes=shade_meanlikes)
    



    # System command
    if finish_run_command:
        finish_run_command = finish_run_command.replace('%ROOTNAME%', rootname)
        finish_run_command = finish_run_command.replace('%PLOTDIR%', plot_data_dir)
        finish_run_command = finish_run_command.replace('%PLOTROOT%', os.path.join(plot_data_dir, rootname))
        os.system(finish_run_command)


if __name__ == '__main__':
    try:
        import argparse
    except ImportError:
        print('Make sure you are using python 2.7+')
        raise

    parser = argparse.ArgumentParser(description='GetDist sample analyser')
    parser.add_argument('ini_file', nargs='?',
                        help='.ini file with analysis settings (optional, if omitted uses defaults)')
    parser.add_argument('chain_root', nargs='?',
                        help='Root name of chain to analyse (e.g. chains/test), required unless file_root specified in ini_file')
    parser.add_argument('--ignore_rows',
                        help='set initial fraction of chains to cut as burn in (fraction of total rows, or >1 number of rows); overrides any value in ini_file if set')
    parser.add_argument('--make_param_file',
                        help='Produce a sample distparams.ini file that you can edit and use when running GetDist')
    parser.add_argument('-V', '--version', action='version', version='%(prog)s ' + getdist.__version__)
    args = parser.parse_args()
    if args.make_param_file:
        content = io.open(getdist.distparam_template).read()
        analysis = io.open(getdist.default_getdist_settings).read()
        content = content.replace('%%%ANALYSIS_DEFAULTS%%%', analysis)
        with io.open(args.make_param_file, 'w') as f:
            f.write(content)
        print('Template .ini file written to ' + args.make_param_file)
    else:
        main(args)<|MERGE_RESOLUTION|>--- conflicted
+++ resolved
@@ -149,13 +149,8 @@
                 elif mc.paramNames.parWithName(name):
                     pars.append(name)
         if num is not None and len(pars) != num:
-<<<<<<< HEAD
-            #raise Exception('%iD plot has not wrong number of parameters: %s' % (num, pars))
+            print('%iD plot has missing parameter or wrong number of parameters: %s' % (num, pars))
             pars = None
-            print('Parameter not found, ignoring!')
-=======
-            raise Exception('%iD plot has missing parameter or wrong number of parameters: %s' % (num, pars))
->>>>>>> ff8c5f6d
         return pars
 
 
